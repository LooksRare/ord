--- conflicted
+++ resolved
@@ -54,17 +54,11 @@
     &self,
     event: &Event,
     block_info: &BlockInfo,
-<<<<<<< HEAD
   ) -> anyhow::Result<()> {
-    let inscription_id = event.inscription_id.clone();
-    let inscription = self.api.fetch_inscription_details(inscription_id).await?;
-=======
-  ) -> Result<(), anyhow::Error> {
     let inscription = self
       .api
       .fetch_inscription_details(&event.inscription_id)
       .await?;
->>>>>>> 8567670d
     let metadata = self.try_and_extract_metadata(&inscription.metadata);
     let location = event.location.as_ref();
     let to_location = match location {
@@ -112,13 +106,8 @@
     &self,
     event: &Event,
     block_info: &BlockInfo,
-<<<<<<< HEAD
-  ) -> anyhow::Result<()> {
-    let inscription_id = self
-=======
   ) -> Result<(), anyhow::Error> {
     let inscription_id = match self
->>>>>>> 8567670d
       .db
       .fetch_inscription_id_by_genesis_id(&event.inscription_id)
       .await?
